--- conflicted
+++ resolved
@@ -3222,16 +3222,19 @@
 			} );
 
 			// HTML5 media elements
-<<<<<<< HEAD
 			toArray( element.querySelectorAll( 'video, audio' ) ).forEach( function( el ) {
 				if( closestParent( el, '.fragment' ) && !closestParent( el, '.fragment.visible' ) ) {
 					return;
 				}
 
 				// Autoplay is always on for slide backgrounds
-				var autoplay = el.hasAttribute( 'data-autoplay' ) || !!closestParent( el, '.slide-background' );
+				var autoplay = 	el.hasAttribute( 'data-autoplay' ) ||
+								el.hasAttribute( 'data-paused-by-reveal' ) ||
+								!!closestParent( el, '.slide-background' );
 
 				if( autoplay && typeof el.play === 'function' ) {
+
+					el.removeAttribute( 'data-paused-by-reveal' );
 
 					if( el.readyState > 1 ) {
 						startEmbeddedMedia( { target: el } );
@@ -3244,12 +3247,6 @@
 						if( /ipad/gi.test( UA ) ) el.play();
 					}
 
-=======
-			toArray( slide.querySelectorAll( 'video, audio' ) ).forEach( function( el ) {
-				if( ( el.hasAttribute( 'data-autoplay' ) || el.hasAttribute( 'data-paused-by-reveal' ) ) && typeof el.play === 'function' ) {
-					el.removeAttribute('data-paused-by-reveal');
-					el.play();
->>>>>>> 962c6c13
 				}
 			} );
 
@@ -3349,14 +3346,9 @@
 
 		if( element && element.parentNode ) {
 			// HTML5 media elements
-<<<<<<< HEAD
 			toArray( element.querySelectorAll( 'video, audio' ) ).forEach( function( el ) {
 				if( !el.hasAttribute( 'data-ignore' ) && typeof el.pause === 'function' ) {
-=======
-			toArray( slide.querySelectorAll( 'video, audio' ) ).forEach( function( el ) {
-				if( !el.hasAttribute( 'data-ignore' ) && typeof el.pause === 'function' && el.paused === false ) {
 					el.setAttribute('data-paused-by-reveal', '');
->>>>>>> 962c6c13
 					el.pause();
 				}
 			} );
